extensions = [
    'notfound.extension',
    'sphinx.ext.autodoc',
    'sphinx.ext.doctest',
    'sphinx.ext.todo',
    'sphinx.ext.coverage',
    'sphinx.ext.mathjax',
    'sphinx.ext.ifconfig',
    'sphinx.ext.imgconverter',
    'sphinx.ext.viewcode',
    'sphinx.ext.githubpages',
    'sphinx.ext.graphviz',
    'sphinxcontrib.spelling',
    'sphinx_substitution_extensions',
    'breathe',
]

rst_prolog = """
.. |ccl_full_name| replace:: oneAPI Collective Communications Library
.. |dal_full_name| replace:: oneAPI Data Analytics Library
.. |dal_short_name| replace:: oneDAL
.. |dal_namespace| replace:: daal
.. |dnn_full_name| replace:: oneAPI Deep Neural Network Library
.. |dpl_full_name| replace:: oneAPI DPC++ Library
.. |dpcpp_full_name| replace:: DPC++
.. |l0_full_name| replace:: oneAPI Level Zero
.. |mkl_full_name| replace:: oneAPI Math Kernel Library
.. |tbb_full_name| replace:: oneAPI Threading Building Blocks
.. |vpl_full_name| replace:: oneAPI Video Processing Library
"""

<<<<<<< HEAD
oneapi_spec_version = '0.6.0'

latex_elements = {
    # The paper size ('letterpaper' or 'a4paper').
    #
    # 'papersize': 'letterpaper',

    # The font size ('10pt', '11pt' or '12pt').
    #
    # 'pointsize': '10pt',

    # Additional stuff for the LaTeX preamble.
    #
    'preamble': '\\DeclareUnicodeCharacter{2208}{$\\in$}',

    # Latex figure (float) alignment
    #
    # 'figure_align': 'htbp',
    'extraclassoptions': 'openany,oneside'
}

def setup(app):
    add_custom_css = getattr(app,'add_css_file',getattr(app,'add_stylesheet'))
    add_custom_css('custom.css')
=======
# for substitutions in code blocks and sphinx-prompts:
substitutions = [
    ('|dal_short_name|', 'oneDAL'),
    ('|daal_in_code|', 'daal')
    ]

oneapi_spec_version = '0.6.0'

primary_domain = 'cpp'
>>>>>>> 8d517840
<|MERGE_RESOLUTION|>--- conflicted
+++ resolved
@@ -29,8 +29,15 @@
 .. |vpl_full_name| replace:: oneAPI Video Processing Library
 """
 
-<<<<<<< HEAD
+# for substitutions in code blocks and sphinx-prompts:
+substitutions = [
+    ('|dal_short_name|', 'oneDAL'),
+    ('|daal_in_code|', 'daal')
+    ]
+
 oneapi_spec_version = '0.6.0'
+
+primary_domain = 'cpp'
 
 latex_elements = {
     # The paper size ('letterpaper' or 'a4paper').
@@ -53,15 +60,4 @@
 
 def setup(app):
     add_custom_css = getattr(app,'add_css_file',getattr(app,'add_stylesheet'))
-    add_custom_css('custom.css')
-=======
-# for substitutions in code blocks and sphinx-prompts:
-substitutions = [
-    ('|dal_short_name|', 'oneDAL'),
-    ('|daal_in_code|', 'daal')
-    ]
-
-oneapi_spec_version = '0.6.0'
-
-primary_domain = 'cpp'
->>>>>>> 8d517840
+    add_custom_css('custom.css')